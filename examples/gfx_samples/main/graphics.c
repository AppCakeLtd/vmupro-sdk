
#include <string.h>
#include "vmupro_sdk.h"
#include "placeholder.h"
#include "images/icons.h"
#include "sdk_tile_bg_brown.h"
#include "sdk_tile_bg_blue.h"

const char *TAG = "[GFX Samples]";

// foreground: camera/player/test objs
// TODO

// ground
#define GROUND_WIDTH_TILES_X 16
#define GROUND_WIDTH_TILES_Y 16
#define NUM_GROUND_TILES GROUND_WIDTH_TILES_X *GROUND_WIDTH_TILES_Y
// arrange it y/x for better memory cache access
Img *tileList[GROUND_WIDTH_TILES_Y][GROUND_WIDTH_TILES_X];

// background
int bgScrollX = 0;
int bgScrollY = 0;
const int BG_TILE_SIZE = 65;
const int SCREEN_WIDTH = 240;
const int SCREEN_HEIGHT = 240;

// test function
int testNum = 11;

// Little dvd bouncer that bounces off the edge of the screen
// used for various tests
typedef struct
{
  bool reverse; // positive
  int xPos;
  int yPos;
  int min; // to test going off screen
  int max; // also to test going off screen
} DVDBounce;

// 2 sets of xy positions
DVDBounce bounce1 = {false, 10, 24, -10, SCREEN_WIDTH + 10};
DVDBounce bounce2 = {false, 80, 86, -10, SCREEN_WIDTH + 10};
// For params like rotation, alpha
DVDBounce bounce3 = {false, 0, 0, 0, SCREEN_WIDTH};
DVDBounce bounce255 = {false, 128, 0, 255};
DVDBounce bounce360 = {false, 0, 0, 360};

void UpdateDVDBounce(DVDBounce *bounce)
{

  if (!bounce->reverse)
  {
    bounce->xPos++;
    if (bounce->xPos >= bounce->max - 1)
    {
      bounce->reverse = true;
    }
  }
  else
  {
    bounce->xPos--;
    if (bounce->xPos < bounce->min)
    {
      bounce->reverse = false;
    }
  }

  if (!bounce->reverse)
  {
    bounce->yPos++;
    if (bounce->yPos >= bounce->max - 1)
    {
      bounce->reverse = true;
    }
  }
  else
  {
    bounce->yPos--;
    if (bounce->yPos < bounce->min)
    {
      bounce->reverse = false;
    }
  }
}

void InitForeground()
{
}

void DrawForeground()
{
}

void InitGround()
{
  memset(tileList, 0, sizeof(tileList[0]) * NUM_GROUND_TILES);
}

// Temporary solution
void DrawGround()
{

  // these would be encoded somewhere instead of in-line like this
  // usually by something like asperite or a custom tool
  // little block at the bottom left
  tileList[12][1] = &img_ground_grass_tl_raw;
  tileList[12][2] = &img_ground_grass_tm_raw;
  tileList[12][3] = &img_ground_grass_tm_raw;
  tileList[12][4] = &img_ground_grass_tr_raw;
  tileList[13][1] = &img_ground_grass_bl_raw;
  tileList[13][2] = &img_ground_grass_bm_raw;
  tileList[13][3] = &img_ground_grass_bm_raw;
  tileList[13][4] = &img_ground_grass_br_raw;

  // next block
  tileList[11][5] = &img_ground_grass_tl_raw;
  tileList[11][6] = &img_ground_grass_tm_raw;
  tileList[11][7] = &img_ground_grass_tm_raw;
  tileList[11][8] = &img_ground_grass_tr_raw;
  tileList[12][5] = &img_ground_grass_ml_raw;
  tileList[12][6] = &img_ground_grass_mm_raw;
  tileList[12][7] = &img_ground_grass_mm_raw;
  tileList[12][8] = &img_ground_grass_mr_raw;
  tileList[13][5] = &img_ground_grass_bl_raw;
  tileList[13][6] = &img_ground_grass_bm_raw;
  tileList[13][7] = &img_ground_grass_bm_raw;
  tileList[13][8] = &img_ground_grass_br_raw;

  // the big middle block
  tileList[9][8] = &img_ground_grass_tl_raw;
  tileList[9][9] = &img_ground_grass_tm_raw;
  tileList[9][10] = &img_ground_grass_tm_raw;
  tileList[9][11] = &img_ground_grass_tm_raw;
  tileList[9][12] = &img_ground_grass_tr_raw;

  for (int y = 0; y < 16; y++)
  {
    for (int x = 0; x < 16; x++)
    {
      Img *src = tileList[y][x];
      if (src == NULL)
        continue;

      int drawX = x * 16;
      int drawY = y * 16;
      vmupro_blit_buffer_at(src->data, drawX, drawY, src->width, src->height);
    }
  }
}

void InitBackground()
{
}

void DrawBackground()
{
  int method = 2;

  // method 1:
  // draw an extra tile, and scroll them slightly off screen with modulo
  if (method == 1)
  {
    // Start by making the user feel kinda sick
    bgScrollX += 1;
    bgScrollX = bgScrollX % BG_TILE_SIZE;
    bgScrollY += 1;
    bgScrollY = bgScrollY % BG_TILE_SIZE;
    Img *img = &img_sdk_tile_bg_brown_raw;
    vmupro_blit_tile_pattern(img->data, img->width, img->height, 0 - BG_TILE_SIZE + bgScrollX, 0 - BG_TILE_SIZE + bgScrollY, SCREEN_WIDTH + BG_TILE_SIZE, SCREEN_HEIGHT + BG_TILE_SIZE);
  }

  // method 2:
  // let the sdk handle it, with blit_scrolling_background()
  if (method == 2)
  {
    Img *img = &img_sdk_tile_bg_brown_raw;
    bgScrollX += 1;
    bgScrollY += 1;
    vmupro_blit_scrolling_background(img->data, img->width, img->height, bgScrollX, bgScrollY, SCREEN_WIDTH, SCREEN_HEIGHT);
  }

  // method 3:
  // let the sdk handle it, with vmupro_blit_infinite_scrolling_background()
  // issue for claude: still hangs the device
  if (method == 3)
  {
    Img *img = &img_sdk_tile_bg_brown_raw;
    bgScrollX += 1;
    bgScrollY += 1;
    vmupro_blit_infinite_scrolling_background(img->data, img->width, img->height, bgScrollX, bgScrollY, SCREEN_WIDTH, SCREEN_HEIGHT);
  }
}

uint8_t mask_55x55_a[55 * 55];
uint8_t mask_55x55_b[55 * 55];

void InitTestFunctions()
{

  for (int i = 0; i < 55 * 55; i++)
  {
    if (i % 4 > 1)
    {
      mask_55x55_a[i] = 0;
    }
    else
    {
      mask_55x55_a[i] = 1;
    }

    if (i % 9 > 4)
    {
      mask_55x55_b[i] = 0;
    }
    else
    {
      mask_55x55_b[i] = 1;
    }
  }
}

void DrawTestFunctions(int testNum)
{

  UpdateDVDBounce(&bounce1);
  UpdateDVDBounce(&bounce2);
  UpdateDVDBounce(&bounce3);
  UpdateDVDBounce(&bounce255);
  UpdateDVDBounce(&bounce360);

  // simple image

  // # 0, vmupro_blit_buffer_at(), normal buffer blit
  if (testNum == 0)
  {
    Img *img = &img_vmu_circle_raw;
    uint8_t *data = img_vmu_circle_raw.data;
    vmupro_blit_buffer_at(img->data, bounce1.xPos, bounce1.yPos, img->width, img->height);
    vmupro_blit_buffer_at(img->data, bounce2.xPos, bounce2.yPos, img->width, img->height);
    static bool shownMsg0 = false;
    if (!shownMsg0)
    {
      shownMsg0 = true;
      vmupro_log(VMUPRO_LOG_INFO, TAG, "Function %d - vmupro_blit_buffer_at", testNum);
    }
  }

  // #1, vmupro_blit_buffer_rotated_90(), normal blit with rotation
  if (testNum == 1)
  {
    Img *img = &img_vmu_circle_raw;
    vmupro_blit_buffer_rotated_90(img->data, bounce1.xPos, bounce1.yPos, img->width, img->height, (bounce3.xPos / 16) % 4);
    vmupro_blit_buffer_rotated_90(img->data, bounce2.xPos, bounce2.yPos, img->width, img->height, (bounce3.yPos / 16) % 4);
    static bool shownMsg1 = false;
    if (!shownMsg1)
    {
      shownMsg1 = true;
      vmupro_log(VMUPRO_LOG_INFO, TAG, "Function %d - vmupro_blit_buffer_rotated_90", testNum);
    }
  }

  // #2, vmupro_blit_buffer_blended(), blit with alpha blending
  if (testNum == 2)
  {
    Img *img = &img_vmu_circle_raw;
    int alpha = bounce3.xPos;
    vmupro_blit_buffer_blended(img->data, bounce1.xPos, bounce1.yPos, img->width, img->height, alpha);
    vmupro_blit_buffer_blended(img->data, bounce2.xPos, bounce2.yPos, img->width, img->height, 20);
    static bool shownMsg2 = false;
    if (!shownMsg2)
    {
      shownMsg2 = true;
      vmupro_log(VMUPRO_LOG_INFO, TAG, "Function %d - vmupro_blit_buffer_blended", testNum);
    }
  }

  // #3, vmupro_blit_buffer_color_add(), blit w/ constant colour
  if (testNum == 3)
  {
    Img *img = &img_vmu_circle_raw;

    vmupro_blit_buffer_color_add(img->data, bounce1.xPos, bounce1.yPos, img->width, img->height, 0x0000);
    uint16_t shift1 = (5 << 11) | (5 < 6) | (5); // add 5 to each
    shift1 = (shift1 << 8) | (shift1 >> 8);
    vmupro_blit_buffer_color_add(img->data, bounce2.xPos, bounce2.yPos, img->width, img->height, shift1);
    uint16_t shift2 = (10 << 11) | (10 < 6) | (10); // add 10 to each
    shift2 = (shift2 << 8) | (shift2 >> 8);
    vmupro_blit_buffer_color_add(img->data, bounce3.xPos, bounce3.yPos, img->width, img->height, shift2);

    static bool shownMsg3 = false;
    if (!shownMsg3)
    {
      shownMsg3 = true;
      vmupro_log(VMUPRO_LOG_INFO, TAG, "Function %d - vmupro_blit_buffer_color_add", testNum);
    }
  }

  // #4, vmupro_blit_buffer_color_multiply(), blit w/ colour multiply
  // issues for claude:
  //  - vertical columns with dark spots
  if (testNum == 4)
  {

    Img *img = &img_vmu_circle_raw;

    uint16_t shift1 = (2 << 11) | (2 < 6) | (2); // add 2 to each
    uint16_t shift2 = (shift1 << 8) | (shift1 >> 8);
    vmupro_blit_buffer_color_multiply(img->data, bounce1.xPos, bounce1.yPos, img->width, img->height, shift1);
    vmupro_blit_buffer_color_multiply(img->data, bounce2.xPos, bounce2.yPos, img->width, img->height, shift2);
    // vmupro_blit_buffer_color_multiply(img->data, bounce3.xPos, bounce3.yPos, img->width, img->height, VMUPRO_COLOR_BLUE);
    static bool shownMsg4 = false;
    if (!shownMsg4)
    {
      shownMsg4 = true;
      vmupro_log(VMUPRO_LOG_INFO, TAG, "Function %d - vmupro_blit_buffer_color_multiply", testNum);
    }
  }

  // #5, vmupro_blit_buffer_flip_h() & vmupro_blit_buffer_flip_v(), blit flipped
  if (testNum == 5)
  {
    Img *img = &img_vmu_circle_raw;
    vmupro_blit_buffer_flip_h(img->data, bounce1.xPos, bounce1.yPos, img->width, img->height);
    vmupro_blit_buffer_flip_v(img->data, bounce2.xPos, bounce2.yPos, img->width, img->height);
    static bool shownMsg5 = false;
    if (!shownMsg5)
    {
      shownMsg5 = true;
      vmupro_log(VMUPRO_LOG_INFO, TAG, "Function %d - vmupro_blit_buffer_flip_h & h", testNum);
    }
  }

  // #6, vmupro_blit_buffer_fixed_alpha(), blit with fixed alpha value
  if (testNum == 6)
  {
    Img *img = &img_vmu_circle_raw;
    vmupro_blit_buffer_fixed_alpha(img->data, bounce1.xPos, bounce1.yPos, img->width, img->height, 0);
    vmupro_blit_buffer_fixed_alpha(img->data, bounce2.xPos, bounce2.yPos, img->width, img->height, 1);
    vmupro_blit_buffer_fixed_alpha(img->data, bounce3.xPos, bounce3.yPos, img->width, img->height, 2);

    static bool shownMsg6 = false;
    if (!shownMsg6)
    {
      shownMsg6 = true;
      vmupro_log(VMUPRO_LOG_INFO, TAG, "Function %d - vmupro_blit_buffer_fixed_alpha", testNum);
    }
  }

  // #7, vmupro_blit_buffer_masked(), blit with a mask buffer
  if (testNum == 7)
  {
    Img *img = &img_vmu_circle_raw;
    vmupro_blit_buffer_masked(img->data, mask_55x55_a, bounce1.xPos, bounce1.yPos, img->width, img->height);
    vmupro_blit_buffer_masked(img->data, mask_55x55_b, bounce2.xPos, bounce2.yPos, img->width, img->height);
    static bool shownMsg7 = false;
    if (!shownMsg7)
    {
      shownMsg7 = true;
      vmupro_log(VMUPRO_LOG_INFO, TAG, "Function %d - vmupro_blit_buffer_masked", testNum);
    }
  }

  // #8, vmupro_blit_buffer_mosaic(), pixellate stuff
  if (testNum == 8)
  {

    Img *img = &img_vmu_circle_raw;
    vmupro_blit_buffer_mosaic(img->data, bounce1.xPos, bounce1.yPos, img->width, img->height, 1);
    vmupro_blit_buffer_mosaic(img->data, bounce2.xPos, bounce2.yPos, img->width, img->height, 2);
    vmupro_blit_buffer_mosaic(img->data, bounce3.xPos, bounce3.yPos, img->width, img->height, 3);

    static bool shownMsg8 = false;
    if (!shownMsg8)
    {
      shownMsg8 = true;
      vmupro_log(VMUPRO_LOG_INFO, TAG, "Function %d - vmupro_blit_buffer_mosaic", testNum);
    }
  }

  if (testNum == 9)
  {

    Img *img = &img_vmu_circle_raw;
<<<<<<< HEAD
    // vmupro_blit_buffer_blurred(img->data, bounce1.xPos, bounce1.yPos, img->width, img->height, 0);
    // vmupro_blit_buffer_blurred(img->data, bounce2.xPos, bounce2.yPos, img->width, img->height, 1);
    // vmupro_blit_buffer_blurred(img->data, bounce3.xPos, bounce3.yPos, img->width, img->height, 2);
=======
    vmupro_blit_buffer_blurred(img->data, bounce1.xPos, bounce1.yPos, img->width, img->height, 2);
    vmupro_blit_buffer_blurred(img->data, bounce2.xPos, bounce2.yPos, img->width, img->height, 4);
    vmupro_blit_buffer_blurred(img->data, bounce3.xPos, bounce3.yPos, img->width, img->height, 6);

>>>>>>> 761217ac
    static bool shownMsg9 = false;
    if (!shownMsg9)
    {
      shownMsg9 = true;
      vmupro_log(VMUPRO_LOG_INFO, TAG, "Function %d - vmupro_blit_buffer_blurred", testNum);
      vmupro_log(VMUPRO_LOG_INFO, TAG, "SKIPPED DUE TO CRASHING");
    }
  }

  // #10, vmupro_blit_buffer_rotated_precise(), fine rotation control
  if (testNum == 10)
  {
    Img *img = &img_vmu_circle_raw;
    vmupro_blit_buffer_rotated_precise(img->data, bounce1.xPos, bounce1.yPos, img->width, img->height, 0);
    vmupro_blit_buffer_rotated_precise(img->data, bounce2.xPos, bounce2.yPos, img->width, img->height, bounce360.xPos);
    vmupro_blit_buffer_rotated_precise(img->data, bounce3.xPos, bounce3.yPos, img->width, img->height, -10);
    static bool shownMsg10 = false;
    if (!shownMsg10)
    {
      shownMsg10 = true;
      vmupro_log(VMUPRO_LOG_INFO, TAG, "Function %d - vmupro_blit_buffer_rotated_precise", testNum);
    }
  }

  // #11, vmupro_blit_buffer_scaled(), scaled from a source point
  // - when drawing a 1:1 image, the SIMD/vectorised part draws at the wrong x pos (the scalar part draws correctly)
  // - when drawing a 1:1 image, the SIMD/vectorised part shakes rapidaly on the x axis (leaving a varying column between the SIMD and scalar part)
  if (testNum == 0)
  {

    Img *img = &img_vmu_circle_raw;

    // normal version of the image for comparison @ 5x5
    int drawX = 5;
    int drawY = 5;
    vmupro_blit_buffer_at(img->data, drawX, drawY, img->width, img->height);

    // 1:1 scale right next to it
    drawX = 5 + img->width + 5;
    drawY = 5;
    vmupro_blit_buffer_scaled(img->data, img->width, 0, 0, img->width, img->height, drawX, 5, img->width, img->height);

    // scaling the whole image (top left)
    drawX = 5;
    drawY = 65;
    vmupro_blit_buffer_scaled(img->data, img->width, 0, 0, img->width, img->height, drawX, drawY, 40, 40);
    vmupro_blit_buffer_scaled(img->data, img->width, 0, 0, img->width / 2, img->height / 2, drawX, drawY, 40, 40);

    // scaling the whole image (sourcing partially out of bounds)
    // vmupro_blit_buffer_scaled(img->data, img->width, 25, 25, img->width, img->height, 20, 80, 40, 40);
    // vmupro_blit_buffer_scaled(img->data, img->width, 25, 25, img->width / 2, img->height /2, 60, 80, 40, 40);

    static bool shownMsg10 = false;
    if (!shownMsg10)
    {
      shownMsg10 = true;
      vmupro_log(VMUPRO_LOG_INFO, TAG, "Function %d - vmupro_blit_buffer_rotated_precise", testNum);
    }
  }
}

void app_main(void)
{
  vmupro_log(VMUPRO_LOG_INFO, TAG, "GFX Samples 3");

  vmupro_display_clear(VMUPRO_COLOR_GREY);
  vmupro_display_refresh();

  vmupro_start_double_buffer_renderer();

  InitForeground();
  InitGround();
  InitBackground();
  InitTestFunctions();

  // Wait a bit to actually show the changes

  while (true)
  {

    vmupro_color_t col = VMUPRO_COLOR_BLUE;
    vmupro_display_clear(col);

    DrawBackground();
    DrawGround();
    DrawForeground();
    DrawTestFunctions(testNum);

    vmupro_push_double_buffer_frame();

    // Nice long delay so we know what should be drawn at any given time
    vmupro_sleep_ms(32);

    if (vmupro_btn_pressed(DPad_Up) || vmupro_btn_pressed(DPad_Right))
    {
      testNum++;
      vmupro_log(VMUPRO_LOG_INFO, TAG, "Switched to test %d", testNum);
    }
    if (vmupro_btn_pressed(DPad_Down) || vmupro_btn_pressed(DPad_Down))
    {
      testNum--;
      if (testNum < 0)
      {
        testNum = 0;
      }
      vmupro_log(VMUPRO_LOG_INFO, TAG, "Switched to test %d", testNum);
    }

    vmupro_btn_read();
    if (vmupro_btn_confirm_pressed())
    {
      break;
    }
  }

  // Terminate the renderer
  vmupro_stop_double_buffer_renderer();
}<|MERGE_RESOLUTION|>--- conflicted
+++ resolved
@@ -383,16 +383,9 @@
   {
 
     Img *img = &img_vmu_circle_raw;
-<<<<<<< HEAD
     // vmupro_blit_buffer_blurred(img->data, bounce1.xPos, bounce1.yPos, img->width, img->height, 0);
     // vmupro_blit_buffer_blurred(img->data, bounce2.xPos, bounce2.yPos, img->width, img->height, 1);
     // vmupro_blit_buffer_blurred(img->data, bounce3.xPos, bounce3.yPos, img->width, img->height, 2);
-=======
-    vmupro_blit_buffer_blurred(img->data, bounce1.xPos, bounce1.yPos, img->width, img->height, 2);
-    vmupro_blit_buffer_blurred(img->data, bounce2.xPos, bounce2.yPos, img->width, img->height, 4);
-    vmupro_blit_buffer_blurred(img->data, bounce3.xPos, bounce3.yPos, img->width, img->height, 6);
-
->>>>>>> 761217ac
     static bool shownMsg9 = false;
     if (!shownMsg9)
     {
